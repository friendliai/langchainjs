--- conflicted
+++ resolved
@@ -1,15 +1,11 @@
 import { OpenAI } from "langchain/llms/openai";
 import { initializeAgentExecutor } from "langchain/agents";
-<<<<<<< HEAD
-import { SerpAPI, Calculator } from "langchain/tools";
-import {getTracingCallbackManager} from "langchain/callbacks";
-=======
 import { SerpAPI } from "langchain/tools";
 import { Calculator } from "langchain/tools/calculator";
 import process from "process";
->>>>>>> 0943ba4b
 
 export const run = async () => {
+  process.env.LANGCHAIN_HANDLER = "langchain";
   const model = new OpenAI({ temperature: 0 });
   const tools = [
     new SerpAPI(process.env.SERPAPI_API_KEY, {
@@ -32,7 +28,7 @@
 
   console.log(`Executing with input "${input}"...`);
 
-  const result = await executor.call({ input }, getTracingCallbackManager());
+  const result = await executor.call({ input });
 
   console.log(`Got output ${result.output}`);
 };